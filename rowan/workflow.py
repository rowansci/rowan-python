--- conflicted
+++ resolved
@@ -860,12 +860,8 @@
     max_pH: int = 14,
     min_charge: int = -2,
     max_charge: int = 2,
-<<<<<<< HEAD
     compute_solvation_energy: bool = False,
-=======
     compute_aqueous_solubility: bool = False,
-    compute_solvation_energy: bool = True,
->>>>>>> eda377b6
     name: str = "Macropka Workflow",
     folder_uuid: str | None = None,
     max_credits: int | None = None,
@@ -1061,23 +1057,14 @@
     if isinstance(protein, Protein):
         protein = protein.uuid
 
-<<<<<<< HEAD
-    workflow_data = {
-        "target_uuid": protein,
-        "pocket": pocket,
-        "do_csearch": do_csearch,
-        "do_optimization": do_optimization,
-        "do_pose_refinement": do_pose_refinement,
-    }
-=======
     workflow = stjames.DockingWorkflow(
         initial_molecule=initial_molecule,
         target_uuid=protein,
         pocket=pocket,
         do_csearch=do_csearch,
         do_optimization=do_optimization,
-    )
->>>>>>> eda377b6
+        do_pose_refinement=do_pose_refinement
+    )
 
     data = {
         "name": name,
